--- conflicted
+++ resolved
@@ -44,7 +44,6 @@
         """
         pass
 
-<<<<<<< HEAD
     def get_metadata(self) -> pd.DataFrame:
         """Fetches site metadata for the given site.
 
@@ -55,13 +54,12 @@
         # Default implementation returns an empty DataFrame.
         # Subclasses should override this method if metadata is available.
         return pd.DataFrame().set_index('gauge_id')
-=======
+
     @staticmethod
     @abc.abstractmethod
     def get_available_variables() -> tuple[str, ...]:
         """Returns a tuple of supported variables."""
         pass
->>>>>>> 85b40678
 
     @abc.abstractmethod
     def _download_data(
